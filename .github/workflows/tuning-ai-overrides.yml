name: Tuning AI Overrides

on:
  workflow_dispatch:
    inputs:
      rounds:
        description: "Number of Codex analysis rounds (1-3)"
        required: false
        default: "1"
      python-version:
        description: "Python version"
        required: false
        default: "3.11"
      node-version:
        description: "Node.js version for Codex CLI"
        required: false
        default: "20"
  schedule:
    # Note: GitHub cron uses UTC. Vietnam (ICT) = UTC+7, no DST.
<<<<<<< HEAD
    # Run every 2 hours on weekdays to refresh AI overlays regularly.
    - cron: '0 */2 * * 1-5'
=======
    # Run every 2 hours to refresh AI overlays on a predictable cadence.
    - cron: '0 */2 * * *'
>>>>>>> 510e0fd7
  workflow_call:
    inputs:
      rounds:
        description: "Number of Codex analysis rounds (1-3)"
        required: false
        type: string
        default: "1"
      python-version:
        description: "Python version"
        required: false
        type: string
        default: "3.11"
      node-version:
        description: "Node.js version for Codex CLI"
        required: false
        type: string
        default: "20"
    secrets:
      CODEX_AUTH_JSON:
        required: true

concurrency:
  group: tuning-ai-overrides-${{ github.ref }}
  cancel-in-progress: true

permissions:
  contents: write

jobs:
  generate:
    name: Generate and persist policy_overrides.json via Codex CLI
    runs-on: ubuntu-latest
    timeout-minutes: 45
    env:
      BROKER_CX_GEN_ROUNDS: ${{ inputs.rounds || '1' }}
    steps:
      - name: Checkout repository
        uses: actions/checkout@v4

      - name: Set up Python ${{ inputs.python-version || '3.11' }}
        uses: actions/setup-python@v5
        with:
          python-version: ${{ inputs.python-version || '3.11' }}
          cache: 'pip'
          cache-dependency-path: 'requirements.txt'

      - name: Install Python dependencies
        run: |
          python -m pip install --upgrade pip
          pip install -r requirements.txt

      - name: Set up Node ${{ inputs.node-version || '20' }}
        uses: actions/setup-node@v4
        with:
          node-version: ${{ inputs.node-version || '20' }}

      - name: Install Codex CLI
        run: |
          set -euo pipefail
          npm install -g @openai/codex@latest
          codex --version

      - name: Configure Codex auth from secret
        env:
          CODEX_AUTH_JSON: ${{ secrets.CODEX_AUTH_JSON }}
        run: |
          set -euo pipefail
          mkdir -p "$HOME/.codex"
          if [ -z "${CODEX_AUTH_JSON:-}" ]; then
            echo "::error::Missing secret CODEX_AUTH_JSON"; exit 1; fi
          printf '%s' "$CODEX_AUTH_JSON" > "$HOME/.codex/auth.json"
          chmod 600 "$HOME/.codex/auth.json"

      - name: Install Codex config from repo
        run: |
          set -euo pipefail
          mkdir -p "$HOME/.codex"
          test -f .codex/config.toml || { echo '::error::.codex/config.toml not found in repo; aborting per fail-fast policy'; exit 2; }
          cp -f .codex/config.toml "$HOME/.codex/config.toml"
          chmod 600 "$HOME/.codex/config.toml"

      - name: Generate AI overlays via broker.sh
        run: |
          set -euo pipefail
          echo "Running rounds=$BROKER_CX_GEN_ROUNDS"
          ./broker.sh tune-ai

      - name: Persist generated AI overlays (commit and push)
        env:
          BRANCH_NAME: ${{ github.ref_name }}
        run: |
          set -euo pipefail
          test -f config/policy_ai_overrides.json || { echo '::error::generated config/policy_ai_overrides.json missing'; exit 2; }
          git config user.name "github-actions[bot]"
          git config user.email "41898282+github-actions[bot]@users.noreply.github.com"
          # Ensure we are up-to-date before committing/pushing
          git fetch origin "$BRANCH_NAME"
          git rebase "origin/$BRANCH_NAME" || { echo 'Rebase failed, attempting to continue per fail-fast policy'; }
          git add config/policy_ai_overrides.json
          git commit -m "chore(policy): update policy_ai_overrides via tuning-ai" || echo "No changes to commit"
          # Push with small retry window in case of concurrent updates
          for i in 1 2 3; do
            if git push origin "$BRANCH_NAME"; then exit 0; fi
            echo "Push failed, retry $i/3 after rebase"
            git fetch origin "$BRANCH_NAME"
            git rebase "origin/$BRANCH_NAME" || true
            sleep 2
          done
          echo "::error::Failed to push after retries"; exit 1

      - name: Upload artifacts
        if: ${{ always() }}
        uses: actions/upload-artifact@v4
        with:
          name: policy-overrides-generated
          path: |
            config/policy_overrides.json
            out/debug/**<|MERGE_RESOLUTION|>--- conflicted
+++ resolved
@@ -17,13 +17,8 @@
         default: "20"
   schedule:
     # Note: GitHub cron uses UTC. Vietnam (ICT) = UTC+7, no DST.
-<<<<<<< HEAD
-    # Run every 2 hours on weekdays to refresh AI overlays regularly.
-    - cron: '0 */2 * * 1-5'
-=======
     # Run every 2 hours to refresh AI overlays on a predictable cadence.
     - cron: '0 */2 * * *'
->>>>>>> 510e0fd7
   workflow_call:
     inputs:
       rounds:
