Broker GPT — Giới thiệu & Sử dụng

Lưu ý: Đây không phải lời khuyên đầu tư. Công cụ chỉ hỗ trợ ra quyết định có kỷ luật cho thị trường Việt Nam.

Phạm vi & giả định
- Engine mặc định tối ưu cho rổ VN100 (HOSE) và giả định danh mục hiện có ít nhất 1 mã HOSE. Nếu danh mục trống hoặc chứa mã ngoài HOSE, cần cập nhật dữ liệu/luật giao dịch trước khi dùng.

Mục tiêu README
- Tập trung vào giới thiệu repo và cách sử dụng nhanh. Toàn bộ kiến trúc, thuật toán, calibrations… được trình bày chi tiết tại SYSTEM_DESIGN.md.

Yêu cầu hệ thống
- Python 3.10+ (khuyến nghị 3.11)
- macOS/Linux/WSL (terminal)

Cài đặt
```bash
python -m venv venv && source venv/bin/activate
pip install -r requirements.txt
```

Chuẩn bị danh mục (inputs)
- Thư mục: `in/portfolio/`
- Hỗ trợ 1 hoặc nhiều CSV cùng schema cơ bản:
  - `Ticker,Quantity,AvgCost` (đơn vị `AvgCost` là nghìn đồng/cp)
- Tự chuẩn hoá mã (upper/strip, loại kí tự phụ như `*`). Nhiều file sẽ được hợp nhất theo mã (cộng `Quantity`, bình quân gia quyền `AvgCost`).
- Tạo nhanh từ mẫu:
```bash
mkdir -p in/portfolio
cp samples/portfolio.csv in/portfolio/portfolio.csv
```

Chạy nhanh (tạo lệnh)
- Lệnh mặc định: `./broker.sh` (tương đương `./broker.sh orders`).
- Script sẽ dựng pipeline cần thiết và xuất kết quả vào `out/`.

Kết quả chính (out/)
- `out/orders/orders_final.csv` — file để nhập lệnh: `Ticker,Side,Quantity,LimitPrice` (BUY trước SELL; chỉ 4 cột tối giản).
- `out/orders/orders_watchlist.csv` — các lệnh BUY bị đẩy ra watchlist do tín hiệu/yếu tố vi mô.
- `out/orders/orders_quality.csv` — bảng tham chiếu giàu thông tin (MarketPrice, FillProb, FillRateExp, ExpR, Priority, TTL_Min, SlipBps/Pct, Signal, LimitLock, Notes).
- `out/portfolio_evaluation.txt|.csv` — đánh giá danh mục: phân bổ ngành, HHI/top‑N, thanh khoản, ATR%/Beta.
- Các file hỗ trợ khác có thể xuất hiện: `orders_print.txt`, `orders_reasoning.csv`, `orders_analysis.txt`, `trade_suggestions.txt`.

Lệnh tiện ích
- `./broker.sh orders` — chạy Order Engine (mặc định).
- `./broker.sh tests` — chạy test; bật coverage: `BROKER_COVERAGE=1 ./broker.sh tests`.
<<<<<<< HEAD
- `./broker.sh tune-ai` — sinh overlay AI tại `config/policy_ai_overrides.json` (áp guardrails); không push. Workflow GitHub Actions tự động chạy lệnh này mỗi 2 giờ trong ngày làm việc.
=======
- `./broker.sh tune-ai` — sinh overlay AI tại `config/policy_ai_overrides.json` (áp guardrails); không push. Workflow GitHub Actions tự động chạy lệnh này mỗi 2 giờ.
>>>>>>> 510e0fd7
- `./broker.sh tune-nightly` — chạy toàn bộ calibrators và ghi overlay nightly tại `config/policy_nightly_overrides.json`; không push. Workflow tương ứng sẽ kích hoạt mỗi khi có commit mới.
- `./broker.sh server` — chạy API server cục bộ (Flask) phục vụ extension/ứng dụng (mặc định `PORT=8787`).

  

Diagnostics & calibrations
- Chi tiết về mô hình chi phí giao dịch, slippage, xác suất khớp (FillProb/FillRateExp), LimitLock, và cơ chế hiệu chỉnh TTL theo biến động thị trường được tài liệu hóa tại `SYSTEM_DESIGN.md` (mục Calibrations & Execution Diagnostics).

API server (tùy chọn)
- Chạy: `./broker.sh server` → http://localhost:8787
- Endpoint chính:
  - `GET /health` — kiểm tra sống.
  - `POST /portfolio/reset` — xoá các CSV trong `in/portfolio/`.
  - `POST /portfolio/upload` — nạp 1 CSV (JSON body: `{name, content}`).
  - `POST /done` — bỏ qua policy và chỉ chạy Order Engine; trả về đường dẫn các file lệnh trong `out/orders/`.
- Ghi chú: `/done` hiện luôn bỏ qua bước policy; policy có thể được cập nhật riêng qua `./broker.sh policy` hoặc bởi PolicyScheduler nếu bật.

Policy & cấu hình
- Baseline: `config/policy_default.json` (nguồn sự thật, có chú thích đầy đủ).
- Overlays (không ghi đè baseline):
  - `config/policy_nightly_overrides.json` — do nightly calibrations sinh ra.
  - `config/policy_ai_overrides.json` — do AI tuner sinh ra (bị giới hạn bề mặt qua guardrails).
  - (Legacy) `config/policy_overrides.json` — vẫn được engine đọc nếu tồn tại, để tương thích đường cũ.
- Runtime: engine hợp nhất theo thứ tự ưu tiên tăng dần: baseline → nightly → ai → legacy. Không có bước deep‑merge vào baseline; baseline luôn ổn định. Chi tiết trong SYSTEM_DESIGN.md.

Tài liệu chi tiết
- Kiến trúc, pipeline, nhận diện market regime, thuật toán quyết định lệnh, calibrations, guardrails I/O: xem `SYSTEM_DESIGN.md`.

FAQ nhanh / khắc phục sự cố
- Danh mục rỗng hoặc sai đơn vị giá vốn → kiểm tra `in/portfolio/*.csv` (AvgCost tính theo nghìn đồng/cp), xem `out/portfolio_clean.csv` để xác nhận ingest.
- Thiếu dữ liệu lịch sử → chạy lại `./broker.sh orders` (engine tự dựng cache trong `out/data/`).
- Muốn audit thêm lý do/điểm số → xem `out/orders/orders_reasoning.csv` và `out/orders/orders_quality.csv`.

Góp ý & đóng góp
- Mở issue/PR nếu phát hiện lỗi tài liệu/UX; nội dung chuyên sâu xin bổ sung vào `SYSTEM_DESIGN.md` để tránh lặp lại trong README.<|MERGE_RESOLUTION|>--- conflicted
+++ resolved
@@ -43,11 +43,7 @@
 Lệnh tiện ích
 - `./broker.sh orders` — chạy Order Engine (mặc định).
 - `./broker.sh tests` — chạy test; bật coverage: `BROKER_COVERAGE=1 ./broker.sh tests`.
-<<<<<<< HEAD
-- `./broker.sh tune-ai` — sinh overlay AI tại `config/policy_ai_overrides.json` (áp guardrails); không push. Workflow GitHub Actions tự động chạy lệnh này mỗi 2 giờ trong ngày làm việc.
-=======
 - `./broker.sh tune-ai` — sinh overlay AI tại `config/policy_ai_overrides.json` (áp guardrails); không push. Workflow GitHub Actions tự động chạy lệnh này mỗi 2 giờ.
->>>>>>> 510e0fd7
 - `./broker.sh tune-nightly` — chạy toàn bộ calibrators và ghi overlay nightly tại `config/policy_nightly_overrides.json`; không push. Workflow tương ứng sẽ kích hoạt mỗi khi có commit mới.
 - `./broker.sh server` — chạy API server cục bộ (Flask) phục vụ extension/ứng dụng (mặc định `PORT=8787`).
 
